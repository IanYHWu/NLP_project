"""
Arguments for Testing Argparse
"""

import argparse

test_parser = argparse.ArgumentParser(description='MNMT Input Params, Testing')

test_parser.add_argument(
    '--name', required=True,
    type=str, help="Name of model"
)
test_parser.add_argument(
    '--test_name', required=True,
    type=str, help="Name of test instance"
)
test_parser.add_argument(
    '--location', default='..',
    type=str, help="Save folder location"
)
test_parser.add_argument(
    '--custom_model', default=None,
    type=str, help="Load a custom model"
)
test_parser.add_argument(
    '--dataset', default="ted_multi",
    type=str, help='Dataset Name'
)
test_parser.add_argument(
    '--langs', nargs='+', default=['en', 'fr'],
    type=str, help='Languages to translate'
)
test_parser.add_argument(
    '--teacher_forcing', action='store_true',
    help='Teacher forcing for inference'
)
<<<<<<< HEAD
test_parser.add_argument(
    '--batch_size', default=20, type=int,
    help='Batch size for datasets'
)
test_parser.add_argument(
    '--vocab_size', default=2000, type=int,
    help='Vocab size for tokenizers'
)
test_parser.add_argument(
    '--beam_length', default=1, type=int,
    help='1 for greedy inference. >1 for n-beam search.'
)
=======


>>>>>>> 74b7b32f
<|MERGE_RESOLUTION|>--- conflicted
+++ resolved
@@ -34,7 +34,6 @@
     '--teacher_forcing', action='store_true',
     help='Teacher forcing for inference'
 )
-<<<<<<< HEAD
 test_parser.add_argument(
     '--batch_size', default=20, type=int,
     help='Batch size for datasets'
@@ -47,7 +46,5 @@
     '--beam_length', default=1, type=int,
     help='1 for greedy inference. >1 for n-beam search.'
 )
-=======
 
 
->>>>>>> 74b7b32f
