--- conflicted
+++ resolved
@@ -7,7 +7,8 @@
 import models.base_transformer as base_transformer
 import utils.preprocess as preprocess
 import utils.metrics as metrics
-<<<<<<< HEAD
+from utils.arguments import parser
+
 import time
 
 def to_devices(tensors, device):
@@ -54,8 +55,9 @@
 		# metrics
 		batch_loss = loss.cpu().item()
 		batch_acc = accuracy_fn(y_pred.detach(), y_tar).cpu().item()
+    batch_bleu = metrics.compute_bleu(y_tar, torch.argmax(y_pred.detach(), axis=-1))
 
-		return batch_loss, batch_acc
+		return batch_loss, batch_acc, batch_bleu
 
 	def val_step(x, y):
 		# get masks and targets
@@ -83,7 +85,7 @@
 
 	batch_losses, batch_accs = [], []
 	epoch_losses, epoch_accs = [], []
-	val_epoch_losses, val_epoch_accs = [], []
+	val_epoch_losses, val_epoch_accs, val_epoch_bleus = [], [], []
 	for epoch in range(epochs):
 		start_ = time.time()
 
@@ -111,16 +113,19 @@
 		if val_dataloader is not None:
 			val_epoch_loss = 0.0
 			val_epoch_acc = 0.0
+      val_epoch_bleu = 0.0
 			for i, (x, y) in enumerate(val_dataloader):
-				batch_loss, batch_acc = val_step(x, y)
+				batch_loss, batch_acc, batch_bleu = val_step(x, y)
 				val_epoch_loss += (batch_loss - val_epoch_loss) / (i + 1)
 				val_epoch_acc += (batch_acc - val_epoch_acc) / (i + 1)
+        val_epoch_bleu += (batch_bleu - val_epoch_bleu) / (i + 1)
 					
 			val_epoch_losses.append(val_epoch_loss)
 			val_epoch_accs.append(val_epoch_acc)
+      val_epoch_bleus.append(val_epoch_bleu)
 			
-			print('Epoch {} Loss {:.4f} Accuracy {:.4f} Val Loss {:.4f} Val Accuracy {:.4f} in {:.4f} secs \n'.format(
-				epoch, epoch_loss, epoch_acc, val_epoch_loss, val_epoch_acc, time.time() - start_))
+			print('Epoch {} Loss {:.4f} Accuracy {:.4f} Val Loss {:.4f} Val Accuracy {:.4f} Val Bleu {:.4f} in {:.4f} secs \n'.format(
+				epoch, epoch_loss, epoch_acc, val_epoch_loss, val_epoch_acc, val_epoch_bleu, time.time() - start_))
 		else:
 			print('Epoch {} Loss {:.4f} Accuracy {:.4f} in {:.4f} secs \n'.format(
 				epoch, epoch_loss, epoch_acc, time.time() - start_))
@@ -130,89 +135,7 @@
 
 if __name__ == "__main__":
 
-	from utils.arguments import parser
 	args = parser.parse_args()
-=======
-from utils.arguments import parser
-
-
-def train_step(x, y, model, optimizer, criterion):
-    # get masks and targets
-    y_inp, y_tar = y[:, :-1], y[:, 1:]
-    enc_mask, look_ahead_mask, dec_mask = base_transformer.create_masks(x, y_inp)
-
-    # forward
-    model.train()
-    y_pred, _ = model(x, y_inp, look_ahead_mask, dec_mask, enc_mask)
-    loss = criterion(y_pred.permute(0, 2, 1), y_tar)
-
-    # backward
-    optimizer.zero_grad()
-    loss.backward()
-    optimizer.step()
-
-    # metrics
-    batch_loss = loss.item()
-    batch_acc = (torch.argmax(y_pred.detach(), axis=-1) == y_tar).numpy().mean()
-
-    return batch_loss, batch_acc
-
-
-def val_step(x, y, model, criterion):
-    # get masks and targets
-    y_inp, y_tar = y[:, :-1], y[:, 1:]
-    enc_mask, look_ahead_mask, dec_mask = base_transformer.create_masks(x, y_inp)
-
-    # forward
-    model.eval()
-    y_pred, _ = model(x, y_inp, enc_mask, look_ahead_mask, dec_mask)
-    loss = criterion(y_pred.permute(0, 2, 1), y_tar)
-
-    # metrics
-    batch_loss = loss.item()
-    batch_acc = (torch.argmax(y_pred.detach(), axis=-1) == y_tar).numpy().mean()
-    batch_bleu = metrics.compute_bleu(y_tar, torch.argmax(y_pred.detach(), axis=-1))
-
-    return batch_loss, batch_acc, batch_bleu
-
-
-def train(args, train_loader, val_loader=None):
-    """Training Loop"""
-
-    model = base_transformer.Transformer(args.layers, args.heads, args.dff,
-                                         args.d_model, args.vocab_size,
-                                         args.vocab_size, args.max_pe,
-                                         args.max_pe, rate=args.dropout)
-    optimizer = torch.optim.Adam(model.parameters(), lr=1e-4)
-    criterion = torch.nn.CrossEntropyLoss()
-    epochs = args.epochs
-
-    for epoch in range(epochs):
-
-        train_epoch_loss = 0.0
-        train_epoch_acc = 0.0
-        val_epoch_loss = 0.0
-        val_epoch_acc = 0.0
-        val_epoch_bleu = 0.0
-        for i, (x, y) in enumerate(train_loader):
-
-            batch_loss, batch_acc = train_step(x, y, model, optimizer, criterion)
-
-            train_epoch_loss += (batch_loss - train_epoch_loss) / (i + 1)
-            train_epoch_acc += (batch_acc - train_epoch_acc) / (i + 1)
-
-            if i % 50 == 0:
-                print('Batch {} Training Loss {:.4f} Accuracy {:.4f}'.format(i, train_epoch_loss, train_epoch_acc))
-
-        print('Epoch {} Training Loss {:.4f} Accuracy {:.4f} \n'.format(epoch, train_epoch_loss, train_epoch_acc))
-
-        if val_loader is not None:
-            for i, (x, y) in enumerate(val_loader):
-                batch_loss, batch_acc, batch_bleu = val_step(x, y, model, criterion)
-                val_epoch_loss += (batch_loss - val_epoch_loss) / (i + 1)
-                val_epoch_acc += (batch_acc - val_epoch_acc) / (i + 1)
-                val_epoch_bleu += (batch_bleu - val_epoch_bleu) / (i + 1)
->>>>>>> 5d8e22ed
 
 	transformer_args = {
 		'num_layers' : args.layers,
@@ -230,17 +153,8 @@
 
 	device = torch.device("cuda" if torch.cuda.is_available() else "cpu")
 
-<<<<<<< HEAD
 	train_dataloader, val_dataloader, test_dataloader = preprocess.load_and_preprocess(
 		args.langs, args.batch_size, args.vocab_size, "ted_multi")
 
 	train(device, args.epochs, transformer_args, opt_args, train_dataloader, val_dataloader=val_dataloader)
-=======
-if __name__ == "__main__":
-    args = parser.parse_args()
-
-    train_dataloader, val_dataloader, test_dataloader = \
-        preprocess.load_and_preprocess(args.langs, args.batch_size, args.vocab_size, args.dataset)
-
-    train(args, train_loader=val_dataloader, val_loader=test_dataloader)
->>>>>>> 5d8e22ed
+  